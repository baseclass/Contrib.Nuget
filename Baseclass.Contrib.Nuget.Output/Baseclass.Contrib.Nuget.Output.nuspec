﻿<?xml version="1.0" encoding="utf-8"?>
<package xmlns="http://schemas.microsoft.com/packaging/2013/01/nuspec.xsd">
    <metadata minClientVersion="2.5">
        <id>Baseclass.Contrib.Nuget.Output</id>
        <version>$version$</version>
        <title>Baseclass.Contrib.Nuget.Output</title>
        <authors>Daniel Romero</authors>
        <owners>baseclass</owners>
        <licenseUrl>http://www.baseclass.ch/documents/MITLicense.txt</licenseUrl>
        <projectUrl>http://www.baseclass.ch/Contrib/Nuget</projectUrl>
        <requireLicenseAcceptance>false</requireLicenseAcceptance>
<<<<<<< HEAD
        <description>Treats the "output" folder in an dependend nuget package as an additional special folder and copies it's content to the build folder</description>
		<releaseNotes>- Fixed issues with long filenames
    - only copy files from dependend nuget packages</releaseNotes>
		<tags>Nuget Targets Copy Output build package convention</tags>
=======
        <description>Treats the "output" folder in an dependent nuget package as an additional special folder and copies it's content to the build folder
Also include support web publication pipeline.</description>
        <releaseNotes xml:space="preserve">- Multiple internal optimisations, and aggregation of Baseclass.Nuget.Output.Web in the same target to simplify usage.
- Fix concurrency error that could occurs when extracting the nuspec files from the NuGet packages.
        </releaseNotes>
        <tags>Nuget Targets Copy Output build package convention</tags>
>>>>>>> 27fea37c
    </metadata>
    <files>
        <file src="build\net40\Baseclass.Contrib.Nuget.Output.targets" target="build\net40\Baseclass.Contrib.Nuget.Output.targets" />
    </files>
</package><|MERGE_RESOLUTION|>--- conflicted
+++ resolved
@@ -9,19 +9,11 @@
         <licenseUrl>http://www.baseclass.ch/documents/MITLicense.txt</licenseUrl>
         <projectUrl>http://www.baseclass.ch/Contrib/Nuget</projectUrl>
         <requireLicenseAcceptance>false</requireLicenseAcceptance>
-<<<<<<< HEAD
         <description>Treats the "output" folder in an dependend nuget package as an additional special folder and copies it's content to the build folder</description>
-		<releaseNotes>- Fixed issues with long filenames
-    - only copy files from dependend nuget packages</releaseNotes>
-		<tags>Nuget Targets Copy Output build package convention</tags>
-=======
-        <description>Treats the "output" folder in an dependent nuget package as an additional special folder and copies it's content to the build folder
-Also include support web publication pipeline.</description>
-        <releaseNotes xml:space="preserve">- Multiple internal optimisations, and aggregation of Baseclass.Nuget.Output.Web in the same target to simplify usage.
-- Fix concurrency error that could occurs when extracting the nuspec files from the NuGet packages.
-        </releaseNotes>
+		<releaseNotes xml:space="preserve">- Better support for parallel builds
+- Multiple internal optimisations, and aggregation of Baseclass.Nuget.Output.Web in the same target to simplify usage.
+- Fix concurrency error that could occure when extracting the nuspec files from the NuGet packages.</releaseNotes>
         <tags>Nuget Targets Copy Output build package convention</tags>
->>>>>>> 27fea37c
     </metadata>
     <files>
         <file src="build\net40\Baseclass.Contrib.Nuget.Output.targets" target="build\net40\Baseclass.Contrib.Nuget.Output.targets" />
