--- conflicted
+++ resolved
@@ -13,15 +13,18 @@
 	Is run once per package file in project after build, checks if the project's nuget package's .nuspec depends on Baseclass.Contrib.Nuget.Output and copies everything which is in the
 	output folder to the builds OutDir.
 	-->
-<<<<<<< HEAD
   <Target Name="CopyToOutput" Inputs="@(PackageFiles)" Outputs="%(Identity).Dummy" AfterTargets="Compile">
     
     <PackageFilter PackageConfigs="@(PackageFiles)" NugetPackages="@(NupkgFiles)">
       <Output ItemName="FilteredNugetPackages" TaskParameter="Result" />
     </PackageFilter>    
 
+		<PropertyGroup>
+			<FullPaths>$([System.IO.Path]::GetFullPath(%(FilteredNugetPackages.RelativeDir)))</FullPaths>
+		</PropertyGroup>
+
     <ItemGroup>
-      <FilesToCopy Include="%(FilteredNugetPackages.RelativeDir)\output\**\*.*" />
+      <FilesToCopy Include="$(FullPaths)\output\**\*.*" />
     </ItemGroup>
 
     <Copy SourceFiles="@(FilesToCopy)" DestinationFiles="@(FilesToCopy->'$(OutDir)\%(RecursiveDir)%(Filename)%(Extension)')" />
@@ -29,37 +32,6 @@
 
   <!-- 
   Is run once per package file in project after clean, checks if the project's nuget package's .nuspec depends on Baseclass.Contrib.Nuget.Output deletes every match in the OutDir
-=======
-	<Target Name="CopyToOutput" Inputs="@(NupkgFiles)" Outputs="%(Identity).Dummy" AfterTargets="Compile">
-		<Message Text="Build for %(NupkgFiles.Filename):" />
-		<UnzipNuspec Nupkg="%(NupkgFiles.FullPath)" >
-			<Output PropertyName="NuspecFile" TaskParameter="NuspecPath" />
-		</UnzipNuspec>
-
-		<XmlPeek XmlInputPath="$(NuspecFile)"  
-			 Query="/*[local-name()='package']/*[local-name()='metadata']/*[local-name()='dependencies']/*[local-name()='dependency' and @id='Baseclass.Contrib.Nuget.Output']">
-			<Output TaskParameter="Result" ItemName="Peeked" />
-		</XmlPeek>
-
-		<PropertyGroup>
-			<FullPaths>$([System.IO.Path]::GetFullPath(%(NupkgFiles.RelativeDir)))</FullPaths>
-		</PropertyGroup>
-
-		<ItemGroup>
-			<FilesToCopy Include="$(FullPaths)\output\**\*.*" />
-		</ItemGroup>
-
-		<Copy
-				SourceFiles="@(FilesToCopy)"
-        DestinationFiles="@(FilesToCopy->'$(OutDir)\%(RecursiveDir)%(Filename)%(Extension)')"
-				Condition="'@(Peeked->GetType())' == 'System.String'"
-			 />			
-		<Message Text="No reference to Baseclass.Contrib.Nuget.Output found" Condition="'@(Peeked->GetType())' != 'System.String'"/> 
-	</Target>
-
-	<!-- 
-	Is run once per nuspec file in NupkgFiles after clean, checks if the .nuspec depends on Baseclass.Contrib.Nuget.Output and deletes every match in the OutDir. 
->>>>>>> bf4ae048
 	-->
   <Target Name="CleanOutput" Inputs="@(NupkgFiles)" Outputs="%(Identity).Dummy" AfterTargets="Clean">
     <PackageFilter PackageConfigs="@(PackageFiles)" NugetPackages="@(NupkgFiles)">
